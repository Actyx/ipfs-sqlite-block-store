--- conflicted
+++ resolved
@@ -1,6 +1,6 @@
 [package]
 name = "ipfs-sqlite-block-store"
-version = "0.8.0"
+version = "0.8.1"
 repository = "https://github.com/actyx/ipfs-sqlite-block-store"
 authors = ["Rüdiger Klaehn <rklaehn@protonmail.com>", "David Craven <david@craven.ch>", "Actyx AG"]
 edition = "2018"
@@ -15,11 +15,7 @@
 futures = "0.3.15"
 libipld = { version = "0.12.0", default-features = false }
 parking_lot = "0.11.1"
-<<<<<<< HEAD
-rusqlite = { version = "0.26", features = ["backup", "bundled"] }
-=======
 rusqlite = { version = "0.26.3", features = ["backup", "bundled", "unlock_notify"] }
->>>>>>> d2ee7d20
 tracing = "0.1.26"
 
 [dev-dependencies]
