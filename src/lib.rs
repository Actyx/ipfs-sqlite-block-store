pub mod async_block_store;
pub mod cache;
mod cidbytes;
mod db;
mod error;
#[cfg(test)]
mod tests;

use crate::cidbytes::CidBytes;
use cache::{BlockInfo, CacheTracker, NoopCacheTracker};
use db::*;
pub use error::{BlockStoreError, Result};
use libipld::cid::{self, Cid};
use rusqlite::{Connection, DatabaseName, Transaction};
use std::{
    convert::TryFrom,
    fmt,
    iter::FromIterator,
    ops::DerefMut,
    path::Path,
    sync::{
        atomic::{AtomicI64, Ordering},
        Arc, Mutex,
    },
    time::Duration,
};
use tracing::*;

/// Size targets for a store. Gc of non-pinned blocks will start once one of the size targets is exceeded.
///
/// There are targets for both block count and block size. The reason for this is that a store that has
/// a very large number of tiny blocks will become sluggish despite not having a large total size.
///
/// Size targets only apply to non-pinned blocks. Pinned blocks will never be gced even if exceeding one of the
/// size targets.
#[derive(Debug, Clone, Copy, Default)]
pub struct SizeTargets {
    /// target number of blocks.
    ///
    /// Up to this number, the store will retain everything even if not pinned.
    /// Once this number is exceeded, the store will run garbage collection of all
    /// unpinned blocks until the block criterion is met again.
    ///
    /// To completely disable storing of non-pinned blocks, set this to 0.
    /// Even then, the store will never delete pinned blocks.
    pub count: u64,

    /// target store size.
    ///
    /// Up to this size, the store will retain everything even if not pinned.
    /// Once this size is exceeded, the store will run garbage collection of all
    /// unpinned blocks until the size criterion is met again.
    ///
    /// The store will never delete pinned blocks.
    pub size: u64,
}

impl SizeTargets {
    pub fn new(count: u64, size: u64) -> Self {
        Self { count, size }
    }

    pub fn exceeded(&self, stats: &StoreStats) -> bool {
        stats.count > self.count || stats.size > self.size
    }
}

#[derive(Debug)]
pub struct Config {
    size_targets: SizeTargets,
    cache_tracker: Box<dyn CacheTracker>,
}

impl Default for Config {
    fn default() -> Self {
        Self {
            size_targets: Default::default(),
            cache_tracker: Box::new(NoopCacheTracker),
        }
    }
}

impl Config {
    /// Set size targets for the store
    pub fn with_size_targets(mut self, size_targets: SizeTargets) -> Self {
        self.size_targets = size_targets;
        self
    }
    /// Set strategy for which non-pinned blocks to keep in case one of the size targets is exceeded.
    pub fn with_cache_tracker<T: CacheTracker + 'static>(mut self, cache_tracker: T) -> Self {
        self.cache_tracker = Box::new(cache_tracker);
        self
    }
}

pub struct BlockStore {
    conn: Connection,
    expired_temp_aliases: Arc<Mutex<Vec<i64>>>,
    config: Config,
}

#[derive(Debug, Clone, Default, PartialEq, Eq)]
pub struct StoreStats {
    count: u64,
    size: u64,
}

impl StoreStats {
    /// Total number of blocks in the store
    pub fn count(&self) -> u64 {
        self.count
    }

    /// Total size of blocks in the store
    pub fn size(&self) -> u64 {
        self.size
    }
}

// do not implement Clone for this!
/// a handle that contains a temporary alias
///
/// dropping this handle enqueue the alias for dropping before the next gc.
pub struct TempAlias {
    id: AtomicI64,
    expired_temp_aliases: Arc<Mutex<Vec<i64>>>,
}

/// dump the temp alias id so you can find it in the database
impl fmt::Debug for TempAlias {
    fn fmt(&self, f: &mut fmt::Formatter<'_>) -> fmt::Result {
        let id = self.id.load(Ordering::SeqCst);
        let mut builder = f.debug_struct("TempAlias");
        if id > 0 {
            builder.field("id", &id);
        }
        builder.finish()
    }
}

impl Drop for TempAlias {
    fn drop(&mut self) {
        let id = self.id.get_mut();
        let alias = *id;
        if alias > 0 {
            // not sure if we have to guard against double drop, but it certainly does not hurt.
            *id = 0;
            self.expired_temp_aliases.lock().unwrap().push(alias);
        }
    }
}

/// execute a statement in a write transaction
fn in_txn<T>(conn: &mut Connection, f: impl FnOnce(&Transaction) -> Result<T>) -> Result<T> {
    let txn = conn.transaction()?;
    let result = f(&txn);
    if result.is_ok() {
        txn.commit()?;
    }
    result
}

/// execute a statement in a readonly transaction
/// nested transactions are not allowed here.
fn in_ro_txn<T>(conn: &Connection, f: impl FnOnce(&Transaction) -> Result<T>) -> Result<T> {
    let txn = conn.unchecked_transaction()?;
    f(&txn)
}

/// An ipfs block
pub trait Block {
    type I: Iterator<Item = Cid>;
    fn cid(&self) -> &Cid;
    fn data(&self) -> &[u8];
    fn links(&self) -> Self::I;
}

/// Block that owns its data
pub struct OwnedBlock {
    cid: Cid,
    data: Vec<u8>,
    links: Vec<Cid>,
}

impl OwnedBlock {
    pub fn new(cid: Cid, data: Vec<u8>, links: Vec<Cid>) -> Self {
        Self { cid, data, links }
    }
}

impl Block for OwnedBlock {
    type I = std::vec::IntoIter<Cid>;

    fn cid(&self) -> &Cid {
        &self.cid
    }

    fn data(&self) -> &[u8] {
        &self.data
    }

    fn links(&self) -> Self::I {
        self.links.clone().into_iter()
    }
}

struct BorrowedBlock<'a, F> {
    cid: Cid,
    data: &'a [u8],
    links: F,
}

impl<'a, F, I> BorrowedBlock<'a, F>
where
    F: Fn() -> I,
    I: Iterator<Item = Cid>,
{
    fn new(cid: Cid, data: &'a [u8], links: F) -> Self {
        Self { cid, data, links }
    }
}

impl<'a, F, I> Block for BorrowedBlock<'a, F>
where
    F: Fn() -> I,
    I: Iterator<Item = Cid>,
{
    type I = I;

    fn cid(&self) -> &Cid {
        &self.cid
    }

    fn data(&self) -> &[u8] {
        self.data
    }

    fn links(&self) -> Self::I {
        (self.links)()
    }
}

impl BlockStore {
    /// Create an in memory block store with the given config
    pub fn memory(config: Config) -> anyhow::Result<Self> {
        let mut conn = Connection::open_in_memory()?;
        init_db(&mut conn, true)?;
        Ok(Self {
            conn,
            expired_temp_aliases: Arc::new(Mutex::new(Vec::new())),
            config,
        })
    }

    /// Create a persistent block store with the given config
    pub fn open(path: impl AsRef<Path>, mut config: Config) -> anyhow::Result<Self> {
        let mut conn = Connection::open(path)?;
        init_db(&mut conn, false)?;
        let ids = in_txn(&mut conn, |txn| get_ids(txn))?;
        config.cache_tracker.retain_ids(&ids);
        Ok(Self {
            conn,
            expired_temp_aliases: Arc::new(Mutex::new(Vec::new())),
            config,
        })
    }

<<<<<<< HEAD
    pub fn open_test(path: impl AsRef<Path>, mut config: Config) -> anyhow::Result<Self> {
        let mut conn = Connection::open_in_memory()?;
        debug!(
            "Restoring in memory database from {}",
            path.as_ref().display()
        );
        conn.restore(
            DatabaseName::Main,
            path,
            Some(|p: rusqlite::backup::Progress| {
                let percent = (p.pagecount - p.remaining) * 100 / p.pagecount;
                if percent % 10 == 0 {
                    debug!("Restoring: {} %", percent);
                }
            }),
        )?;
        let ids = in_txn(&mut conn, |txn| get_ids(txn))?;
        config.cache_tracker.retain_ids(&ids);
        Ok(Self {
            conn,
            expired_temp_aliases: Arc::new(Mutex::new(Vec::new())),
            config,
        })
=======
    pub fn integrity_check(&self) -> crate::Result<()> {
        let result = integrity_check(&self.conn)?;
        if result == vec!["ok".to_owned()] {
            Ok(())
        } else {
            let error_text = result.join(";");
            Err(crate::error::BlockStoreError::SqliteError(
                rusqlite::Error::SqliteFailure(rusqlite::ffi::Error::new(11), Some(error_text)),
            ))
        }
>>>>>>> 1311924b
    }

    /// Get a temporary alias for safely adding blocks to the store
    pub fn temp_alias(&self) -> TempAlias {
        TempAlias {
            id: AtomicI64::new(0),
            expired_temp_aliases: self.expired_temp_aliases.clone(),
        }
    }

    /// Add a permanent named alias/pin for a root
    pub fn alias(&mut self, name: impl AsRef<[u8]>, link: Option<&Cid>) -> crate::Result<()> {
        let link: Option<CidBytes> = link.map(CidBytes::try_from).transpose()?;
        in_txn(&mut self.conn, |txn| {
            alias(txn, name.as_ref(), link.as_ref())
        })
    }

    /// Returns the aliases referencing a block.
    pub fn reverse_alias(&mut self, cid: &Cid) -> crate::Result<Vec<Vec<u8>>> {
        let cid = CidBytes::try_from(cid)?;
        in_txn(&mut self.conn, |txn| reverse_alias(txn, cid.as_ref()))
    }

    /// Checks if the store knows about the cid.
    /// Note that this does not necessarily mean that the store has the data for the cid.
    pub fn has_cid(&self, cid: &Cid) -> Result<bool> {
        let cid = CidBytes::try_from(cid)?;
        in_ro_txn(&self.conn, |txn| has_cid(txn, cid))
    }

    /// Checks if the store has the data for a cid
    pub fn has_block(&mut self, cid: &Cid) -> Result<bool> {
        let cid = CidBytes::try_from(cid)?;
        in_ro_txn(&self.conn, |txn| has_block(txn, cid))
    }

    /// Get the stats for the store.
    ///
    /// The stats are kept up to date, so this is fast.
    pub fn get_store_stats(&self) -> Result<StoreStats> {
        in_ro_txn(&self.conn, get_store_stats)
    }

    /// Get all cids that the store knows about
    pub fn get_known_cids<C: FromIterator<Cid>>(&mut self) -> Result<C> {
        let res = in_ro_txn(&self.conn, |txn| Ok(get_known_cids::<CidBytes>(txn)?))?;
        let res = res.iter().map(Cid::try_from).collect::<cid::Result<C>>()?;
        Ok(res)
    }

    /// Get all cids for which the store has blocks
    pub fn get_block_cids<C: FromIterator<Cid>>(&mut self) -> Result<C> {
        let res = in_ro_txn(&self.conn, |txn| Ok(get_block_cids::<CidBytes>(txn)?))?;
        let res = res.iter().map(Cid::try_from).collect::<cid::Result<C>>()?;
        Ok(res)
    }

    /// Get descendants of a cid
    pub fn get_descendants<C: FromIterator<Cid>>(&mut self, cid: &Cid) -> Result<C> {
        let cid = CidBytes::try_from(cid)?;
        let res = in_ro_txn(&self.conn, move |txn| get_descendants(txn, cid))?;
        let res = res.iter().map(Cid::try_from).collect::<cid::Result<C>>()?;
        Ok(res)
    }

    /// Given a root of a dag, gives all cids which we do not have data for.
    pub fn get_missing_blocks<C: FromIterator<Cid>>(&mut self, cid: &Cid) -> Result<C> {
        let cid = CidBytes::try_from(cid)?;
        let result = log_execution_time("get_missing_blocks", Duration::from_millis(10), || {
            in_ro_txn(&self.conn, move |txn| get_missing_blocks(txn, cid))
        })?;
        let res = result
            .iter()
            .map(Cid::try_from)
            .collect::<cid::Result<C>>()?;
        Ok(res)
    }

    /// do a full garbage collection
    ///
    /// for a large block store, this can take several seconds to minutes. If that is not acceptable,
    /// consider using incremental gc.
    pub fn gc(&mut self) -> Result<()> {
        loop {
            let complete = self.incremental_gc(20000, Duration::from_secs(1))?;
            while !self.incremental_delete_orphaned(20000, Duration::from_secs(1))? {}
            if complete {
                break;
            }
        }
        Ok(())
    }
    /// Perform an incremental garbage collection.
    ///
    /// Will collect unpinned blocks until either the size targets are met again, or at minimum
    /// `min_blocks` blocks are collected. Then it will continue connecting blocks until `max_duration`
    /// is elapsed.
    ///
    /// Note that this might significantly exceed `max_duration` for various reasons. Also note that
    /// when doing incremental gc, the actual blocks are not yet deleted. So a call to this method
    /// should usually be followed by a call to incremental_delete_orphaned.
    ///
    /// - `min_blocks` the minium number of blocks to collect in any case
    /// - `max_duration` the maximum duration that should be spent on gc
    ///
    /// Returns true if either size targets are met or there are no unpinned blocks left.
    pub fn incremental_gc(&mut self, min_blocks: usize, max_duration: Duration) -> Result<bool> {
        // atomically grab the expired_temp_aliases until now
        let expired_temp_aliases = {
            let mut result = Vec::new();
            std::mem::swap(
                self.expired_temp_aliases.lock().unwrap().deref_mut(),
                &mut result,
            );
            result
        };
        Ok(log_execution_time("gc", Duration::from_secs(1), || {
            let size_targets = self.config.size_targets;
            let cache_tracker = &mut self.config.cache_tracker;
            in_txn(&mut self.conn, move |txn| {
                // get rid of dropped temp aliases, this should be fast
                for id in expired_temp_aliases {
                    delete_temp_alias(txn, id)?;
                }
                Ok(incremental_gc(
                    &txn,
                    min_blocks,
                    max_duration,
                    size_targets,
                    cache_tracker,
                )?)
            })
        })?)
    }
    /// Incrementally delete orphaned blocks
    ///
    /// Orphaned blocks are blocks for which we have deleted the metadata in `incremental_gc`.
    ///
    /// Will delete orphaned blocks until either all orphaned blocks are deleted, or at minimum
    /// `min_blocks` blocks are deleted. Then it will continue deleting blocks until `max_duration`
    /// is elapsed.
    ///
    /// Note that this might significantly exceed `max_duration` for various reasons.
    ///
    /// - `min_blocks` the minium number of blocks to delete in any case
    /// - `max_duration` the maximum duration that should be spent on gc
    ///
    /// Returns true if all orphaned blocks are deleted
    pub fn incremental_delete_orphaned(
        &mut self,
        min_blocks: usize,
        max_duration: Duration,
    ) -> Result<bool> {
        Ok(log_execution_time(
            "delete_orphaned",
            Duration::from_millis(100),
            || {
                in_txn(&mut self.conn, move |txn| {
                    Ok(incremental_delete_orphaned(txn, min_blocks, max_duration)?)
                })
            },
        )?)
    }
    /// Add a number of blocks to the store
    ///
    /// It is up to the caller to extract links from blocks. Also, the store does not know
    /// anything about content-addressing and will not validate that the cid of a block is the
    /// actual hash of the content.
    ///
    /// - `blocks` the blocks to add.
    ///   Even we already have these blocks, the alias will be set. However, it will not be checked
    ///   that the links or data are the same as last time the block was added. That is responsibility
    ///   of the caller.
    /// - `alias` an optional temporary alias.
    ///   This can be used to incrementally add blocks without having to worry about them being garbage
    ///   collected before they can be pinned with a permanent alias.
    pub fn add_blocks<B: Block>(
        &mut self,
        blocks: impl IntoIterator<Item = B>,
        alias: Option<&TempAlias>,
    ) -> Result<()> {
        let infos = in_txn(&mut self.conn, |txn| {
            let alias = alias.map(|alias| &alias.id);
            Ok(blocks
                .into_iter()
                .map(|block| {
                    let cid_bytes = CidBytes::try_from(block.cid())?;
                    let links = block
                        .links()
                        .map(|x| CidBytes::try_from(&x))
                        .collect::<std::result::Result<Vec<_>, cid::Error>>()?;
                    let id = add_block(txn, &cid_bytes, &block.data(), links, alias)?;
                    Ok(BlockInfo::new(id, block.cid(), block.data()))
                })
                .collect::<Result<Vec<_>>>()?)
        })?;
        self.config.cache_tracker.blocks_written(infos);
        Ok(())
    }
    /// Add a single block
    ///
    /// this is just a convenience method that calls add_blocks internally.
    ///
    /// - `cid` the cid
    ///   This should be a hash of the data, with some format specifier.
    /// - `data` a blob
    /// - `links` links extracted from the data
    /// - `alias` an optional temporary alias
    pub fn add_block<I>(
        &mut self,
        cid: &Cid,
        data: &[u8],
        links: I,
        alias: Option<&TempAlias>,
    ) -> Result<()>
    where
        I: IntoIterator<Item = Cid> + Clone,
    {
        let block = BorrowedBlock::new(*cid, data, move || links.clone().into_iter());
        self.add_blocks(Some(block), alias)?;
        Ok(())
    }
    /// Get data for a block
    ///
    /// Will return None if we don't have the data
    pub fn get_block(&mut self, cid: &Cid) -> Result<Option<Vec<u8>>> {
        let cid_bytes = CidBytes::try_from(cid)?;
        let result = in_ro_txn(&self.conn, |txn| get_block(txn, cid_bytes))?;
        Ok(result.map(|(id, block)| {
            // track the cache access
            self.config
                .cache_tracker
                .blocks_accessed(vec![BlockInfo::new(id, cid, block.as_ref())]);
            block
        }))
    }
}<|MERGE_RESOLUTION|>--- conflicted
+++ resolved
@@ -265,7 +265,6 @@
         })
     }
 
-<<<<<<< HEAD
     pub fn open_test(path: impl AsRef<Path>, mut config: Config) -> anyhow::Result<Self> {
         let mut conn = Connection::open_in_memory()?;
         debug!(
@@ -289,7 +288,8 @@
             expired_temp_aliases: Arc::new(Mutex::new(Vec::new())),
             config,
         })
-=======
+    }
+
     pub fn integrity_check(&self) -> crate::Result<()> {
         let result = integrity_check(&self.conn)?;
         if result == vec!["ok".to_owned()] {
@@ -300,7 +300,6 @@
                 rusqlite::Error::SqliteFailure(rusqlite::ffi::Error::new(11), Some(error_text)),
             ))
         }
->>>>>>> 1311924b
     }
 
     /// Get a temporary alias for safely adding blocks to the store
